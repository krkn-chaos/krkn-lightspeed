--- conflicted
+++ resolved
@@ -9,11 +9,8 @@
 from langchain_community.llms import LlamaCpp
 from langchain_huggingface import HuggingFaceEmbeddings
 from langchain_community.llms import Ollama
-<<<<<<< HEAD
 from utils.document_loader import load_and_split_docs
-=======
-from utils.pdf_loader import load_and_split_pdfs
->>>>>>> 8002afdb
+
 
 
 '''
@@ -30,11 +27,7 @@
         "data/Pod-Scenarios-using-Krkn-hub.pdf",
         "data/Pod-Scenarios-using-Krkn.pdf"
     ]
-<<<<<<< HEAD
     all_splits = load_and_split_docs(pdf_paths)
-=======
-    all_splits = load_and_split_pdfs(pdf_paths)
->>>>>>> 8002afdb
 
 
     # embed and store in vector database
