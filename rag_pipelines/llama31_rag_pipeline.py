--- conflicted
+++ resolved
@@ -2,28 +2,19 @@
 from langchain_community.vectorstores import Chroma
 from langchain_huggingface import HuggingFaceEmbeddings
 from langchain_community.llms import Ollama
-<<<<<<< HEAD
-from utils.pdf_loader import load_and_split_pdfs
 from utils.build_collections import *
 from utils.state_graph import *
-=======
 from utils.document_loader import load_and_split_docs
->>>>>>> c4703e97
 
 '''
 Code from langchain's Build a RAG App documentation
 https://python.langchain.com/docs/tutorials/rag/
 '''
 
-<<<<<<< HEAD
-def load_llama31_rag_pipeline(colletion_name): 
-    all_splits = load_and_split_pdfs("docs")
-=======
 def load_llama31_rag_pipeline(): 
 # load and chunk contents of thepytohnPDF
 
     all_splits = load_and_split_docs("data")
->>>>>>> c4703e97
 
     # embed and store in vector database
     embedding_model = HuggingFaceEmbeddings(model_name="Qwen/Qwen3-Embedding-0.6B")
@@ -38,31 +29,4 @@
     llm = Ollama(model="llama3.1", base_url="http://127.0.0.1:11434")
 
     
-<<<<<<< HEAD
-    build_state_graph(vector_store, prompt, llm)
-=======
-
-    # Define state for application
-    class State(TypedDict):
-        question: str
-        context: List[Document]
-        answer: str
-
-    # Define application steps
-    def retrieve(state: State):
-        retrieved_docs = vector_store.similarity_search(state["question"])
-        return {"context": retrieved_docs}
-
-    def generate(state: State):
-        docs_content = "\n\n".join(doc.page_content for doc in state["context"])
-        messages = prompt.invoke({"question": state["question"], "context": docs_content})
-        response = llm.invoke(messages)
-        return {"answer": response}
-
-    # Compile the graph
-    graph_builder = StateGraph(State).add_sequence([retrieve, generate])
-    graph_builder.add_edge(START, "retrieve")
-    graph = graph_builder.compile()
-
-    return graph
->>>>>>> c4703e97
+    build_state_graph(vector_store, prompt, llm)