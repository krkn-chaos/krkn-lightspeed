from langchain import hub
from langchain_core.documents import Document
from langchain_community.vectorstores import Chroma
from langgraph.graph import START, StateGraph
from typing_extensions import List, TypedDict
from langchain_huggingface import HuggingFaceEmbeddings
from langchain_community.llms import Ollama
<<<<<<< HEAD
from utils.document_loader import load_and_split_docs
=======
from utils.pdf_loader import load_and_split_pdfs
>>>>>>> 8002afdb

'''
Code from langchain's Build a RAG App documentation
https://python.langchain.com/docs/tutorials/rag/
'''

def load_llama31_rag_pipeline(): 
# load and chunk contents of thepytohnPDF

    pdf_paths = [
        "data/pod_scenarios.pdf",
        "data/Pod-Scenarios-using-Krknctl.pdf",
        "data/Pod-Scenarios-using-Krkn-hub.pdf",
<<<<<<< HEAD
        "data/Pod-Scenarios-using-Krkn.pdf",
        "data/all-scenario-env.md"
    ]
    all_splits = load_and_split_docs(pdf_paths)
=======
        "data/Pod-Scenarios-using-Krkn.pdf"
    ]
    all_splits = load_and_split_pdfs(pdf_paths)
>>>>>>> 8002afdb

    # embed and store in vector database
    embedding_model = HuggingFaceEmbeddings(model_name="Qwen/Qwen3-Embedding-0.6B")
    vector_store = Chroma.from_documents(documents=all_splits, embedding=embedding_model)

    # Define prompt for question-answering
    # N.B. for non-US LangSmith endpoints, you may need to specify
    # api_url="https://api.smith.langchain.com" in hub.pull.
    prompt = hub.pull("rlm/rag-prompt")


    llm = Ollama(model="llama3.1", base_url="http://127.0.0.1:11434")

    

    # Define state for application
    class State(TypedDict):
        question: str
        context: List[Document]
        answer: str

    # Define application steps
    def retrieve(state: State):
        retrieved_docs = vector_store.similarity_search(state["question"])
        return {"context": retrieved_docs}

    def generate(state: State):
        docs_content = "\n\n".join(doc.page_content for doc in state["context"])
        messages = prompt.invoke({"question": state["question"], "context": docs_content})
        response = llm.invoke(messages)
        return {"answer": response}


    # llama and openaI model
        '''
        response = llm.invoke(messages)
        
        return {"answer": response}
        '''
    # Compile the graph
    graph_builder = StateGraph(State).add_sequence([retrieve, generate])
    graph_builder.add_edge(START, "retrieve")
    graph = graph_builder.compile()

    return graph<|MERGE_RESOLUTION|>--- conflicted
+++ resolved
@@ -5,11 +5,7 @@
 from typing_extensions import List, TypedDict
 from langchain_huggingface import HuggingFaceEmbeddings
 from langchain_community.llms import Ollama
-<<<<<<< HEAD
 from utils.document_loader import load_and_split_docs
-=======
-from utils.pdf_loader import load_and_split_pdfs
->>>>>>> 8002afdb
 
 '''
 Code from langchain's Build a RAG App documentation
@@ -23,16 +19,10 @@
         "data/pod_scenarios.pdf",
         "data/Pod-Scenarios-using-Krknctl.pdf",
         "data/Pod-Scenarios-using-Krkn-hub.pdf",
-<<<<<<< HEAD
         "data/Pod-Scenarios-using-Krkn.pdf",
         "data/all-scenario-env.md"
     ]
     all_splits = load_and_split_docs(pdf_paths)
-=======
-        "data/Pod-Scenarios-using-Krkn.pdf"
-    ]
-    all_splits = load_and_split_pdfs(pdf_paths)
->>>>>>> 8002afdb
 
     # embed and store in vector database
     embedding_model = HuggingFaceEmbeddings(model_name="Qwen/Qwen3-Embedding-0.6B")
