from rag_pipelines.granite_rag_pipeline import load_granite_rag_pipline
from rag_pipelines.llama31_rag_pipeline import load_llama31_rag_pipeline
from rag_pipelines.llama27_rag_pipeline import load_llama27_rag_pipeline

import json
import time

# UNCOMMENT THE CODE FOR THE MODEL THAT YOU ARE NOT USING BEFORE RUNNING

'''#START OF GRANITE MODEL LOGIC
#granite
graph = load_granite_rag_pipline()
#END OF GRANITE MODEL LOGIC'''


# START OF LLAMA 3.1 LOGIC
#llama 3.1
graph = load_llama31_rag_pipeline()
# END OF LLAMA 3.1 LOGIC'''

# START OF LLAMA 2.7 LOGIC
#llama 2.7
graph = load_llama27_rag_pipeline()
# END OF LLAMA 2.7 LOGIC'''


# 30 questions
questions  =[
    "What is the primary objective of the 'Pod Scenarios' feature within Krkn-hub on a Kubernetes/OpenShift cluster?",
    "How can Cerberus be integrated with Krkn-hub's pod scenarios to monitor the cluster and determine the success or failure of a chaos injection?",
    "What is the standard Podman command structure for initiating a pod disruption scenario with Krkn-hub, including how to provide the kube config and enable host environment variables?",
    "After a Krkn-hub pod scenario has been initiated, what commands can be used with both Podman and Docker to monitor its ongoing logs and to retrieve its final exit code for pass/fail determination?",
    "What is a significant limitation of the `--env-host` option when running Krkn-hub scenarios with Podman on certain client types, and how should environment variables be managed in such cases?",
    "Why is it crucial to adjust the permissions of the kube config file before mounting it into the Krkn-hub container, and what specific commands are recommended to achieve this?",
    "How can environment variables be passed to a Krkn-hub scenario container to customize its behavior, detailing both the host-based and command-line methods?",
    "What is the function of the `NAMESPACE` parameter in Krkn-hub pod scenarios, and what is its default value, including its support for advanced matching?",
    "Explain the interplay between the `POD_LABEL` and `NAME_PATTERN` parameters in determining which pods are targeted for disruption, and what their default behaviors are.",
    "What do the `DISRUPTION_COUNT`, `KILL_TIMEOUT`, and `EXPECTED_RECOVERY_TIME` parameters control in a Krkn-hub pod scenario, and what are their default values?",
    "Beyond specific namespace targeting, how can the `NAMESPACE` environment variable be configured to randomly disrupt pods in OpenShift system namespaces, and what additional mode can be enabled for continuous reliability testing?",
    "When `CAPTURE_METRICS` or `ENABLE_ALERTS` are active, how should custom metrics and alerts profiles be provided to the Krkn-hub container, including the specific internal paths for mounting?",
    "When executing a `pod-scenarios` run with `krknctl`, what are the different mechanisms available for precisely identifying the target pods for disruption, and how do they interact?",
    "Describe the two critical timeout parameters in `krknctl run pod-scenarios` and explain their distinct roles in determining the scenario's outcome.",
    "If a user wants to disrupt more than one pod in a `pod-scenarios` run, which parameter needs to be adjusted, and what is the default behavior if this parameter is not explicitly set?",
    "What is the default scope for targeting pods in a `krknctl run pod-scenarios` execution if no specific namespace, label, or name pattern is provided by the user?",
    "How can a user obtain a comprehensive list of all configurable options and their descriptions for the `krknctl run pod-scenarios` command?",
    "Differentiate between the 'Single Pod Deletion' and 'Multiple Pods Deleted Simultaneously' chaos scenarios regarding their simulated failure types and the primary customer impact each aims to validate or expose.",
    "Explain the significance of 'Pod Eviction' as a chaos scenario, detailing its typical triggers and the specific configurations that are crucial for ensuring zero customer impact during such an event.",
    "What specific metrics and observations from Krkn telemetry are crucial for quantitatively assessing the high availability of an application after a chaos engineering run?",
    "Beyond automatic recovery, what are the key architectural and operational indicators, as described in the text, that confirm an application is highly available in a Kubernetes environment?",
    "How does the 'Single Pod Deletion' scenario specifically validate the resilience mechanisms of Kubernetes, and what is the expected recovery timing for stateless applications in this context?",
    "What is the primary concern regarding customer impact when 'Multiple Pods Deleted Simultaneously' occurs, and what architectural characteristic helps mitigate this impact to ensure high availability?",
    "Describe the role of `topologySpreadConstraints` in achieving high availability and how their effective implementation can be verified using standard Kubernetes commands.",
    "In the context of chaos engineering, what does 'Recovery Is Automatic' signify as a high availability indicator, and why is the absence of manual intervention considered critical for true HA?",
    "What is the primary purpose of the `pod_disruption_scenarios` section within a Krkn configuration, and how is a specific scenario file referenced?",
    "How can a user leverage the provided schema file to enhance their experience when creating a Krkn scenario configuration in an IDE?",
    "In a kill-pods chaos scenario targeting Kubernetes components, which component is commonly disrupted and how are its pods typically selected?",
    "In a Krkn pod disruption scenario, what does the `krkn_pod_recovery_time` parameter control, and what is a typical value for it?",
    "Beyond a general 'basic pod scenario,' what are some of the critical Kubernetes or OpenShift components for which Krkn offers pre-defined chaos scenarios, and are they currently functional?",
    "If a user wanted to specifically target the Kubernetes API server for a chaos experiment, which Krkn scenario would be appropriate, and what action would it perform?",
    "How does the 'OpenShift System Pods' chaos scenario differ in its targeting approach compared to component-specific scenarios like 'Etcd' or 'Prometheus'?",
    "What is the purpose of the `id` field within a Krkn scenario configuration?",
    "Can the `kill-pods` scenario be configured to disrupt pods outside of the `kube-system` namespace?",
    "Describe the hierarchical structure for defining chaos scenarios within the top-level `kraken` configuration block."
  ]
reference_answers = [
    "The primary objective of the 'Pod Scenarios' feature in Krkn-hub is to disrupt pods that match a specified label within a designated namespace on either a Kubernetes or OpenShift cluster, simulating chaos conditions.",
    "To integrate Cerberus, it must be started before injecting chaos. For the chaos injection container to auto-connect with Cerberus and enable monitoring for pass/fail evaluation, the `CERBERUS_ENABLED` environment variable must be set.",
    "The standard Podman command is `podman run --name=<container_name> --net=host --env-host=true -v <path-to-kube-config>:/home/krkn/.kube/config:Z -d containers.krkn-chaos.dev/krkn-chaos/krkn-hub:pod-scenarios`. This command runs the scenario container, mounts the kube config, and uses `--env-host=true` to allow the container to access host environment variables.",
    "To monitor ongoing logs, use `podman logs -f <container_name or container_id>` or `docker logs -f <container_name or container_id>`. To determine the final outcome (pass/fail), the exit code can be retrieved using `podman inspect <container-name or container_id> --format \"{{.State.ExitCode}}\"` or `docker inspect <container-name or container_id> --format \"{{.State.ExitCode}}\"`.",
    "The `--env-host` option is not available with remote Podman clients, including those on Mac and Windows (excluding WSL2). In these situations, environment variables must be set individually on the Podman command line using the `-e <VARIABLE>=<value>` syntax for each variable.",
    "It is crucial because the Krkn-hub container runs with a non-root user, requiring the kube config to be globally readable. This can be achieved by first flattening the config and saving it (`kubectl config view --flatten > ~/kubeconfig`), and then changing its permissions to `444` (`chmod 444 ~/kubeconfig`) before mounting.",
    "Environment variables can be passed by setting them on the host running the container using `export <parameter_name>=<value>` if the `--env-host` option is used. Alternatively, they can always be passed directly on the command line when running the container using the `-e <VARIABLE>=<value>` flag.",
    "The `NAMESPACE` parameter specifies the targeted namespace(s) within the cluster where the pod disruption will occur. It supports regular expressions for flexible matching, and its default value is `openshift-.*`, which targets all OpenShift system namespaces.",
    "The `POD_LABEL` parameter specifies the label of the pod(s) to target, with a default of an empty string. If `POD_LABEL` is not specified, the `NAME_PATTERN` parameter is used instead to match pods within the `NAMESPACE` using a regex pattern. The `NAME_PATTERN` defaults to `.*`, meaning it will match all pods in the targeted namespace if no specific label is provided.",
    "The `DISRUPTION_COUNT` parameter specifies the number of pods to disrupt, defaulting to `1`. The `KILL_TIMEOUT` parameter sets the maximum time (in seconds) to wait for target pods to be removed, defaulting to `180`. The `EXPECTED_RECOVERY_TIME` parameter defines the timeout (in seconds) for disrupted pods to recover, defaulting to `120`, and the scenario fails if recovery doesn't occur within this period.",
    "The `NAMESPACE` environment variable can be set to `openshift-.*` to randomly select and disrupt pods within OpenShift system namespaces. For continuous reliability testing, `DAEMON_MODE` can be enabled to disrupt pods every 'x' seconds in the background.",
    "When `CAPTURE_METRICS` or `ENABLE_ALERTS` are active, custom profiles must be mounted from the host into the container using volume mounts. The custom metrics profile should be mounted to `/home/krkn/kraken/config/metrics-aggregated.yaml`, and the custom alerts profile to `/home/krkn/kraken/config/alerts`.",
    "To precisely identify target pods for disruption, users can leverage three parameters: `--namespace`, `--pod-label`, and `--name-pattern`. The `--namespace` parameter allows targeting pods within a specific namespace, supporting regular expressions, with a default of `openshift-*`. The `--pod-label` parameter targets pods based on a specific label, such as \"app=test\". If `--pod-label` is not specified, the `--name-pattern` parameter, which defaults to `.*`, is used as a regex pattern to match pods within the specified `--namespace`.",
    "The two critical timeout parameters are `--kill-timeout` and `--expected-recovery-time`. The `--kill-timeout` parameter, defaulting to 180 seconds, specifies the maximum time to wait for the target pod(s) to be removed from the cluster. In contrast, the `--expected-recovery-time` parameter, defaulting to 120 seconds, dictates the maximum time allowed for a disrupted pod to recover. If a pod fails to recover within this `expected-recovery-time`, the entire scenario will be marked as a failure.",
    "To disrupt more than one pod, the user needs to adjust the `--disruption-count` parameter. By default, if this parameter is not explicitly set, `krknctl run pod-scenarios` will only disrupt a single pod, as its default value is 1.",
    "If no specific targeting parameters are provided, the `krknctl run pod-scenarios` execution will default to targeting pods within any namespace matching the `openshift-*` regex pattern, as specified by the `--namespace` parameter's default. Furthermore, within these namespaces, it will match any pod name due to the `--name-pattern` defaulting to `.*` when `--pod-label` is not specified.",
    "A user can obtain a comprehensive list of all available scenario options and their descriptions for the `krknctl run pod-scenarios` command by executing `krknctl run pod-scenarios --help`.",
    "The 'Single Pod Deletion' scenario simulates an unplanned, isolated failure of a single pod, primarily validating whether the ReplicaSet or Deployment automatically creates a replacement to ensure continuous service with minimal customer impact. In contrast, 'Multiple Pods Deleted Simultaneously' simulates a larger, more widespread failure event, such as a node crash or an Availability Zone outage. This scenario tests the system's ability to recover gracefully with sufficient resources and policies, as a failure of all pods belonging to a service in this scenario directly impacts user experience if not properly mitigated by distributed replicas.",
    "Pod Eviction is a significant chaos scenario because it simulates a 'soft disruption' triggered by Kubernetes itself, typically during routine operations like node upgrades or scaling down. Its importance lies in ensuring graceful termination and restart of pods elsewhere without user impact. For zero customer impact, it is crucial that readiness and liveness probes are correctly configured to manage pod health and traffic flow, and that Pod Disruption Budgets (PDBs) are in place to define the minimum number of available replicas, thereby ensuring that a rolling disruption does not take down the entire application.",
    "Krkn telemetry provides vital end-of-run data that is crucial for quantitatively assessing an application's high availability. Key indicators include recovery times, which measure how quickly services are restored post-disruption; pod reschedule latency, indicating the time taken for new pods to become ready and operational; and service downtime, which quantifies any periods of unavailability experienced by the application. These metrics collectively offer a precise measure of the system's resilience and its ability to recover automatically.",
    "To confirm an application's high availability in a Kubernetes environment, several architectural and operational indicators are crucial. Architecturally, it's essential to verify that multiple replicas exist for deployments (e.g., `kubectl get deploy` showing >1 replicas) and that pods are distributed across different nodes or availability zones, often achieved using `topologySpreadConstraints` or observed via `kubectl get pods -o wide`. Operationally, during chaos tests, service uptime must remain unaffected, which can be verified through synthetic probes or Prometheus alerts, and crucially, recovery from disruptions must be entirely automatic, requiring no manual intervention.",
    "The 'Single Pod Deletion' scenario specifically validates whether the ReplicaSet or Deployment automatically creates a replacement pod when an individual pod is unexpectedly deleted. This mechanism ensures continuous service even if a single pod crashes. For stateless applications, the expected recovery timing in this scenario is typically less than 10 seconds, a performance metric often observed and confirmed through Krkn telemetry output.",
    "The primary concern regarding customer impact when 'Multiple Pods Deleted Simultaneously' occurs is that if all pods of a service fail, the user experience is directly impacted, potentially leading to service unavailability. This significant impact can be mitigated and high availability ensured if the application is designed with redundancy, allowing it to continue functioning from other replicas that are distributed across different zones or nodes, preventing a single point of failure from taking down the entire service.",
    "`topologySpreadConstraints` play a crucial role in achieving high availability by ensuring that pods are distributed evenly across different failure domains, such as nodes or availability zones. This prevents a single point of failure from impacting all replicas of an application. The effective implementation and resulting distribution can be observed using standard Kubernetes commands like `kubectl get pods -o wide`, which displays the node on which each pod is running, allowing an administrator to visually confirm the desired spread across the cluster's topology.",
    "In chaos engineering, 'Recovery Is Automatic' as a high availability indicator signifies that the system is designed to self-heal and restore service without any human intervention after a disruption. The absence of manual intervention is considered critical for true HA because it demonstrates the system's inherent resilience and automation capabilities. Manual intervention introduces delays, increases the potential for human error, and indicates a dependency on operational teams rather than robust, self-managing infrastructure, undermining the goal of continuous service availability.",
    "The `pod_disruption_scenarios` section in a Krkn configuration is used to define and include specific pod chaos scenarios. A scenario file is referenced by providing its `path/to/scenario.yaml` within this section, allowing Krkn to execute the disruption defined in that file.",
    "Users can enhance their experience by adjusting the schema reference in their scenario file to point to the `plugin.schema.json` file (e.g., `yaml-language-server: $schema=../plugin.schema.json`). This integration provides valuable features like code completion and documentation for available options directly within their IDE.",
    "The `kill-pods` scenario targets the `kube-scheduler` component. It selects pods by looking for those within the `kube-system` namespace (specified by `namespace_pattern: ^kube-system$`) that also possess the label `k8s-app=kube-scheduler` (specified by `label_selector`).",
    "The `krkn_pod_recovery_time` parameter specifies the duration, in seconds, that Krkn will wait for a disrupted pod to recover. A commonly used value is `120`, which represents a 120‑second recovery period.",
    "Krkn offers pre-defined chaos scenarios for critical components such as Etcd, Kube ApiServer, ApiServer, Prometheus, and random pods running in OpenShift system namespaces. These scenarios are listed as functional in the Krkn documentation.",
    "To target the Kubernetes API server, the 'Kube ApiServer' scenario would be appropriate. This scenario is designed to kill either a single or multiple replicas of the kube-apiserver component.",
    "The 'OpenShift System Pods' scenario targets random pods running across various OpenShift system namespaces, providing a broader, less specific disruption. In contrast, component-specific scenarios like 'Etcd' or 'Prometheus' precisely target replicas of those named components, focusing disruption on a particular service.",
    "The `id` field, serves as a unique identifier for a specific chaos scenario defined within the Krkn configuration file. It provides a distinct name for the scenario being executed.",
    "By default, the `kill-pods` scenario is restricted to the `kube-system` namespace through the `namespace_pattern: ^kube-system$` setting. However, this setting can be modified to target pods in other namespaces if desired.",
    "Within the `kraken` configuration block, chaos scenarios are organized under the `chaos_scenarios` key. This key contains a list, where each item is a `pod_disruption_scenarios` entry, which in turn specifies the `path/to/scenario.yaml` file containing the detailed configuration for a particular pod disruption."
  ]

evaluation_data = []
duration_seconds = []

for i, q in enumerate(questions):
    start_time = time.time()
    result = graph.invoke({"question": q})
    end_time = time.time()
    duration = end_time - start_time

    retrieved_context = [doc.page_content for doc in result["context"]]
    
    if i < len(reference_answers):
        evaluation_data.append({
            "user_input": q,
            "generated_answer": result["answer"],
            "retrieved_context": retrieved_context,
            "reference_answer": reference_answers[i],
<<<<<<< HEAD
        })
    if i < len(reference_answers):
        duration_seconds.append(duration)
=======
            "duration_seconds": duration      #not a part of the json structure but useful metrics to have
        })
>>>>>>> 8002afdb


output = {
    "items": evaluation_data,
<<<<<<< HEAD
    "email": "user_email@example.com", 
    "duration": duration_seconds
=======
    "email": "user_email@example.com"  
>>>>>>> 8002afdb
}

# Save to file
with open("rag_evaluation_data.json", "w") as f:
    json.dump(output, f, indent=2)

print("Evaluation data saved to 'rag_evaluation_data.json'")<|MERGE_RESOLUTION|>--- conflicted
+++ resolved
@@ -117,24 +117,16 @@
             "generated_answer": result["answer"],
             "retrieved_context": retrieved_context,
             "reference_answer": reference_answers[i],
-<<<<<<< HEAD
-        })
     if i < len(reference_answers):
         duration_seconds.append(duration)
-=======
             "duration_seconds": duration      #not a part of the json structure but useful metrics to have
         })
->>>>>>> 8002afdb
 
 
 output = {
     "items": evaluation_data,
-<<<<<<< HEAD
     "email": "user_email@example.com", 
     "duration": duration_seconds
-=======
-    "email": "user_email@example.com"  
->>>>>>> 8002afdb
 }
 
 # Save to file
