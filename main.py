--- conflicted
+++ resolved
@@ -38,11 +38,6 @@
 
 
     print("\nAnswer:", result["answer"])
-<<<<<<< HEAD
-#END OF LLAMA 3.1 MODEL LOGIC
-=======
-#END OF GRANITE MODEL LOGIC'''
->>>>>>> 90061541
 
 
 '''#START OF LLAMA 2.7 MODEL LOGIC
@@ -63,21 +58,12 @@
 
 
     print("\nAnswer:", result["answer"])
-<<<<<<< HEAD
 #END OF LLAMA 2.7 MODEL LOGIC'''
 
 
 '''#START OF GRANITE MODEL LOGIC
 #granite
 graph = load_granite_rag_pipline()
-=======
-#END OF LLAMA 3.1 MODEL LOGIC
-
-'''
-#START OF LLAMA 2.7 MODEL LOGIC
-#llama 2.7
-graph = load_llama27_rag_pipeline()
->>>>>>> 90061541
 
 # run in a loop
 while True:
@@ -92,10 +78,4 @@
     print("Time taken:", round(duration, 2), "seconds")
 
 
-    print("\nAnswer:", result["answer"])
-<<<<<<< HEAD
-#END OF GRANITE MODEL LOGIC'''
-=======
-#END OF LLAMA 2.7 MODEL LOGIC
-'''
->>>>>>> 90061541
+    print("\nAnswer:", result["answer"])