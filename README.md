--- conflicted
+++ resolved
@@ -54,12 +54,9 @@
 
 Answers were generated in **under 10 seconds** on laptop 1, whereas answers were generated in **15-30 seconds** on laptop 2. (for llama 3.1 LLM)
 
-<<<<<<< HEAD
-=======
 ## Roadmap
 Enhancements being planned can be found in the [roadmap](roadmap.md)
 
->>>>>>> 8002afdb
 ## Evaluating the model
 If you want to evaluate the performance of the LLM being used to generate answers: 
 [User guide to the evaluation pipeline](https://docs.google.com/document/d/1Z8KLLzhMC8zJf-aQJg4LkeROuzAB71A5U3-HyiICo8g/edit?tab=t.0)
